--- conflicted
+++ resolved
@@ -280,8 +280,7 @@
 Process an ADRIA_MODEL_RUN job
 """
 function handle_job(
-<<<<<<< HEAD
-    ::AdriaModelRunHandler, input::AdriaModelRunInput, context::HandlerContext
+    ::AdriaModelRunHandler, input::AdriaModelRunInput, context::JobContext
 )::AdriaModelRunOutput
     @info "Starting ADRIA model run"
     start_time = time()
@@ -327,45 +326,33 @@
     # Reload the result set as it doesn't like the files moving!
     @debug "Loading result set from new location"
     result = ADRIA.load_results(joinpath(output_dir, result_set_name))
-=======
-    ::TestHandler, input::TestInput, context::JobContext
-)::TestOutput
-    @debug "Processing test job with id: $(input.id)"
->>>>>>> 96376293
 
     # generate the relative cover metric
     @debug "Generating relative cover metric from result set"
     relative_cover = ADRIA.metrics.scenario_relative_cover(result)
 
-<<<<<<< HEAD
     # generate output plot
     @debug "Building plot of relative coral cover"
     fig = ADRIA.viz.scenarios(result, relative_cover)
-=======
-    @debug "Finished test job with id: $(input.id)"
-    @debug "Could write something to $(context.assignment.storage_uri) if desired."
->>>>>>> 96376293
 
     figure_output_name_relative = "figure.png"
     @debug "Saving plot to disk"
     save(joinpath(output_dir, figure_output_name_relative), fig)
 
-    # Now upload this to s3 
-    client = S3StorageClient(; region=context.aws_region, s3_endpoint=context.s3_endpoint)
-
     # Output file names
-    full_s3_target = "$(context.storage_uri)/$(result_set_name)"
+    full_s3_target = "$(context.assignment.storage_uri)/$(result_set_name)"
 
     @debug now() "Initiating file upload of result set"
     upload_directory(client, joinpath(output_dir, result_set_name), full_s3_target)
     @debug now() "File upload completed"
 
     # Output file names
-    full_s3_target = "$(context.storage_uri)/$(figure_output_name_relative)"
+    full_s3_target = "$(context.assignment.storage_uri)/$(figure_output_name_relative)"
 
     @debug now() "Initiating file upload of figure"
     upload_file(
-        client, joinpath(output_dir, figure_output_name_relative), full_s3_target
+        context.storage_client, joinpath(output_dir, figure_output_name_relative),
+        full_s3_target
     )
     @debug now() "File upload completed"
 
